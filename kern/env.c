--- conflicted
+++ resolved
@@ -406,16 +406,13 @@
 env_create(uint8_t *binary, enum EnvType type)
 {
 	// LAB 3: Your code here.
-<<<<<<< HEAD
 
 	// If this is the file server (type == ENV_TYPE_FS) give it I/O privileges.
 	// LAB 5: Your code here.
-=======
 	struct Env *newe;
 	env_alloc(&newe, 0);	// set parent_id=0
 	load_icode(newe, binary);
 	newe->env_type = type;
->>>>>>> cd4f1e2c
 }
 
 //
