// Simple command-line kernel monitor useful for
// controlling the kernel and exploring the system interactively.

#include <inc/stdio.h>
#include <inc/string.h>
#include <inc/memlayout.h>
#include <inc/assert.h>
#include <inc/x86.h>

#include <kern/console.h>
#include <kern/monitor.h>
#include <kern/kdebug.h>
#include <kern/trap.h>

#define CMDBUF_SIZE	80	// enough for one VGA text line


struct Command {
	const char *name;
	const char *desc;
	// return -1 to force monitor to exit
	int (*func)(int argc, char** argv, struct Trapframe* tf);
};

static struct Command commands[] = {
	{ "help", "Display this list of commands", mon_help },
	{ "kerninfo", "Display information about the kernel", mon_kerninfo },
	{ "backtrace", "Display a listing of function call frames", mon_backtrace},
};

/***** Implementations of basic kernel monitor commands *****/

int
mon_help(int argc, char **argv, struct Trapframe *tf)
{
	int i;

	for (i = 0; i < ARRAY_SIZE(commands); i++)
		cprintf("%s - %s\n", commands[i].name, commands[i].desc);
	return 0;
}

int
mon_kerninfo(int argc, char **argv, struct Trapframe *tf)
{
	extern char _start[], entry[], etext[], edata[], end[];

	cprintf("Special kernel symbols:\n");
	cprintf("  _start                  %08x (phys)\n", _start);
	cprintf("  entry  %08x (virt)  %08x (phys)\n", entry, entry - KERNBASE);
	cprintf("  etext  %08x (virt)  %08x (phys)\n", etext, etext - KERNBASE);
	cprintf("  edata  %08x (virt)  %08x (phys)\n", edata, edata - KERNBASE);
	cprintf("  end    %08x (virt)  %08x (phys)\n", end, end - KERNBASE);
	cprintf("Kernel executable memory footprint: %dKB\n",
		ROUNDUP(end - entry, 1024) / 1024);
	return 0;
}

int
mon_backtrace(int argc, char **argv, struct Trapframe *tf)
{
	// Your code here.
	cprintf("Stack backtrace:\n");
	uint32_t ebp, eip, esp;
	uint32_t arg[5];
	ebp = read_ebp();
	while(ebp) // When to stop? See entry.S line 74.
	{
		esp = ebp + 4;
		eip = *((uint32_t *)esp);
		for(int i=0; i<5; i++)
		{
			esp += 4;
			arg[i] = *((uint32_t *)esp);
		}
		cprintf("  ebp %08x  eip %08x args %08x %08x %08x %08x %08x\n", ebp, eip,
		arg[0], arg[1], arg[2], arg[3], arg[4]);

		struct Eipdebuginfo info;
		debuginfo_eip(eip, &info);
		cprintf("         %s:%d: %.*s+%d\n", info.eip_file, info.eip_line, info.eip_fn_namelen, 
		info.eip_fn_name, eip-info.eip_fn_addr);

		ebp = *((uint32_t *)ebp);
	}
	return 0;
}



/***** Kernel monitor command interpreter *****/

#define WHITESPACE "\t\r\n "
#define MAXARGS 16

static int
runcmd(char *buf, struct Trapframe *tf)
{
	int argc;
	char *argv[MAXARGS];
	int i;

	// Parse the command buffer into whitespace-separated arguments
	argc = 0;
	argv[argc] = 0;
	while (1) {
		// gobble whitespace
		while (*buf && strchr(WHITESPACE, *buf))
			*buf++ = 0;
		if (*buf == 0)
			break;

		// save and scan past next arg
		if (argc == MAXARGS-1) {
			cprintf("Too many arguments (max %d)\n", MAXARGS);
			return 0;
		}
		argv[argc++] = buf;
		while (*buf && !strchr(WHITESPACE, *buf))
			buf++;
	}
	argv[argc] = 0;

	// Lookup and invoke the command
	if (argc == 0)
		return 0;
	for (i = 0; i < ARRAY_SIZE(commands); i++) {
		if (strcmp(argv[0], commands[i].name) == 0)
			return commands[i].func(argc, argv, tf);
	}
	cprintf("Unknown command '%s'\n", argv[0]);
	return 0;
}

void
monitor(struct Trapframe *tf)
{
	char *buf;

	cprintf("Welcome to the JOS kernel monitor!\n");
	cprintf("Type 'help' for a list of commands.\n");

<<<<<<< HEAD
	if (tf != NULL)
		print_trapframe(tf);
=======
	int x = 1, y = 3, z = 4;
	cprintf("x %d, y %x, z %d\n", x, y, z);

	unsigned int i = 0x00646c72;
	cprintf("H%x Wo%s", 57616, &i);

	cprintf("x=%d y=%d", 3);
>>>>>>> c7765171

	while (1) {
		buf = readline("K> ");
		if (buf != NULL)
			if (runcmd(buf, tf) < 0)
				break;
	}
}<|MERGE_RESOLUTION|>--- conflicted
+++ resolved
@@ -140,18 +140,8 @@
 	cprintf("Welcome to the JOS kernel monitor!\n");
 	cprintf("Type 'help' for a list of commands.\n");
 
-<<<<<<< HEAD
 	if (tf != NULL)
 		print_trapframe(tf);
-=======
-	int x = 1, y = 3, z = 4;
-	cprintf("x %d, y %x, z %d\n", x, y, z);
-
-	unsigned int i = 0x00646c72;
-	cprintf("H%x Wo%s", 57616, &i);
-
-	cprintf("x=%d y=%d", 3);
->>>>>>> c7765171
 
 	while (1) {
 		buf = readline("K> ");
